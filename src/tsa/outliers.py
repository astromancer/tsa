
# std
import warnings
from collections import defaultdict

# third-party
import numpy as np
from scipy.signal import get_window
from astropy.stats import sigma_clipped_stats
from loguru import logger

<<<<<<< HEAD
# relative
=======
# local
>>>>>>> ce7c1e5c
from recipes.array import fold

# relative
from .spectral import resolve_overlap
from .windowing import resolve_size


# TODO: OCSVM, Tietjen-Moore, Topological Anomaly detection


def generalizedESD(x, kmax='0.02%', alpha=0.05, full_output=False):
    """
    Carry out a Generalized ESD Test for Outliers.

    The Generalized Extreme Studentized Deviate (ESD) test for outliers can be
    used to search for outliers in a univariate data set, which approximately
    follows a normal distribution. A description of the algorithm is, e.g.,
    given at `Nist
    <http://www.itl.nist.gov/div898/handbook/eda/section3/eda35h3.htm>`_ or
    [Rosner1983]_.

    Parameters
    ----------
    x:  array-like
        Data to test.
    kmax : int
        Maximum number of outliers in the data set.
    alpha : float, optional
        Significance (default is 0.05).
    full_output : boolean, optional
        Determines whether additional return values are provided. Default is
        False.

    Returns
    -------
    Number of outliers : int
        The number of data points characterized as outliers by the test.
    Indices : list of ints
        The indices of the data points found to be outliers.
    R : list of floats, optional
        The values of the "R statistics". Only provided if `full_output` is set
        to True.
    L : list of floats, optional
        The lambda values needed to test whether a point should be regarded an
        outlier. Only provided if `full_output` is set to True.
    """

    from scipy.stats import t

    kmax = resolve_size(kmax, len(x))

    xm = np.ma.array(x.copy())
    n = len(xm)
    kmax = min(kmax, n)  # can't have more outliers than points!

    # Compute R-values
    R, L = [], []
    idx = []
    for i in range(kmax + 1):
        # Compute mean and std of x
        xmean, xstd = xm.mean(), xm.std()
        # Find maximum deviation (Malhanobis distance)
        rr = np.abs((xm - xmean) / xstd)
        # index of data point with maximal Malhanobis distance
        wrr = np.argmax(rr)
        idx.append(wrr)
        R.append(rr[wrr])
        if i >= 1:
            p = 1.0 - alpha / (2.0 * (n - i + 1))
            per_point = t.ppf(p, n - i - 1)
            # the 100p percentage point from the t-distribution
            L.append(
                (n - i) * per_point / np.sqrt(
                    (n - i - 1 + per_point ** 2) * (n - i + 1))
            )
        # Mask that value and proceed
        xm[idx[-1]] = np.ma.masked

    # Remove the last entry from R, which is of no meaning for the test
    R.pop(-1)
    # Get number of outlier points
    k = next((i + 1 for i in range(kmax - 1, -1, -1) if R[i] > L[i]), 0)
    out = idx[:k]
    return (out, k, R, L, idx) if full_output else out


# alias
gESD = generalizedESD

# def CovEstOD(data, classifier=None, threshold=0):
#     if classifier is None:
#     from sklearn.covariance import EllipticEnvelope
#     classifier = EllipticEnvelope(support_fraction=1., contamination=0.1)
#
#     classifier.fit(data)
#     idx, = np.where( classifier.decision_function(data) < threshold )
#
#     return idx


def CovEstOD(data, classifier=None, n=1, **kw):
    # multivariate outlier detection

    if classifier is None:
        from sklearn.covariance import EllipticEnvelope

        contamination = n / data.shape[0]
        classifier = EllipticEnvelope(support_fraction=1.,
                                      contamination=contamination)

    classifier.fit(data)
    outliers, = np.where(classifier.predict(data) == -1)
    return outliers


def get_ellipse(classifier, **kws):
    from matplotlib.patches import Ellipse

    # todo: probably check that data is 2d

    w, T = np.linalg.eigh(classifier.precision_)
    # T (eigenvectors of precision matrix) is the transformation matrix
    # between principle axes and data coordinates
    Ti = np.linalg.inv(T)
    M = np.dot(Ti, classifier.precision_) * T
    # Diagonalizing the precision matrix ==> quadratic representation of
    # decision boundary (ellipse): z^T M z = threshold. where x-<x> = Tz
    # transforms to principle axes
    a, b = np.sqrt(classifier.threshold / np.diag(M))
    # a, b are semi-major & semi-minor axes

    # T is (im)proper rotation matrix
    theta = np.degrees(np.arccos(T[0, 0]))
    theta = np.linalg.det(T) * theta
    # If det(T)=-1 ==> improper rotation matrix (roto-inversion -
    # one of the axes is inverted)
    return Ellipse(classifier.location_, 2 * a, 2 * b, theta, **kws)


def detect_window(data, nwindow, noverlap,
                  method=gESD, weight_kernel='boxcar', threshold=0.5,
                  *args, **kws):
    """
    Outlier detection using moving window

    Parameters
    ----------
    data: array-like
        The data set to be tested for outliers
    nwindow: int
        window size
    noverlap: int
        overlap from one window to next
    method: callable
        function to be used for outlier detection on each window
    weight_kernel: str | np.array, optional
        window function to weight the outlier probabilities for each window.
        Default is uniform weighting.
    return_index: bool
    return_mask: bool
    return_masked_data: bool
    args
    kws

    Returns
    -------

    """
    # TODO: paralellize!

    noverlap = resolve_overlap(nwindow, noverlap)

    assert data.ndim == 1

    n = len(data)
    assert n > 1

    if n < nwindow:
        warnings.warn(f'Data length {n} is smaller than window size {nwindow}! '
                      'Setting the window size to data size.')
        return method(data, *args, **kws)

    step = nwindow - noverlap
    noc = fold.get_n_repeats(n, nwindow, noverlap)

    weight_kernel = weight_kernel or 'boxcar'
    weights = get_window(weight_kernel, nwindow)

    prob = defaultdict(int)
    for i, section in enumerate(folded := fold.fold(data, nwindow, noverlap)):
        logger.debug('Section {}/{}', i, len(folded))
        if np.ma.is_masked(section):
            section = section[~section.mask]

        # indices of outliers relative to this window
        widx = method(section.T, *args, **kws) if len(section) else []
        # can be that the entire sectionment is masked

        if len(widx):
            didx = i * step + np.array(widx)  # indices relative to data
            didx = didx[didx < n]  # remove indices that exceed array dimensions
            for ii, jj in zip(widx, didx):
                prob[jj] += weights[ii] / noc[jj]
                # mean probability that points where flagged as outliers

    return np.sort([idx for idx, p in prob.items() if p > threshold]).astype(int)

    # if return_index:
    #     return indices

    # if return_mask:
    #     mask = np.zeros(data.shape, bool)
    #     if len(indices):
    #         mask[indices] = True
    #     return mask

    # if return_masked_data:
    #     if np.ma.isMA(data):
    #         data.mask[indices] = True
    #     else:
    #         mask = np.zeros_like(data, bool)
    #         mask[indices] = True
    #         data = np.ma.masked_where(mask, data)

    #     return data


WindowOutlierDetection = detect_window


def sigma_clip_masked(x, siglow=3, sighi=3):
    xmean, xmed, xstd = sigma_clipped_stats(x)
    return np.ma.masked_outside(x, xmed - siglow * xstd, xmed + sighi * xstd)


def running_sigma_clip(x, sig=3., nwindow=100, noverlap=0, iters=None,
                       cenfunc=np.ma.median, varfunc=np.ma.var):
    # TODO:  Incorporate in WindowOutlierDetection

    # NOTE: SLOWWWWWWWWW...................

    if noverlap:
        print('Overlap not implemented yet!  Setting noverlap=0')
        noverlap = 0

    sections = fold.fold(x, nwindow, 0)

    filtered_data = []
    for sec in sections:
        #
        filtered_sec = np.ma.masked_where(np.isnan(sec), sec)

        if iters is None:
            i = -1
            lastrej = filtered_sec.count() + 1
            while (filtered_sec.count() != lastrej):
                i += 1
                lastrej = filtered_sec.count()
                secdiv = filtered_sec - cenfunc(filtered_sec)
                filtered_sec.mask |= np.ma.greater(secdiv * secdiv,
                                                   varfunc(secdiv) * sig ** 2)
                # print( filtered_sec.mask )
                # iters = i + 1
        else:
            for _ in range(iters):
                secdiv = filtered_sec - cenfunc(filtered_sec)
                filtered_sec.mask |= np.ma.greater(secdiv * secdiv,
                                                   varfunc(secdiv) * sig ** 2)

        filtered_data.append(filtered_sec)

    return np.ma.concatenate(filtered_data)[:len(x)]


def plot_clippings(ax, t, x, tclp, xclp, med, std, threshold, nwindow=0,
                   label='data', **kw):
    # med, v = running_stats(x, nwindow, center=False)
    # std = np.sqrt( v )

    ax.plot(t, x, 'go', ms=3, label=label)
    ax.plot(tclp, xclp, 'x', mec='r', mew=1, label='clipped')

    # print( 'top', len(top), 'bottom', len(bottom), 't', len(t[st:end]) )
    sigma_label = f'{threshold}$\sigma$ ($N_w={nwindow}$)'
    median_label = f'median ($N_w={nwindow}$)'
    ax.plot(t, med + threshold * std, '0.6')
    ax.plot(t, med - threshold * std, '0.6', label=sigma_label)
    ax.plot(t, med, 'm-', label=median_label)

    sw = kw['show_window'] = kw.pop('sw', 0)
    for i in range(sw):  # itt.islice( fold.gen(x, nwindow), 0, sw ):
        t0, tnw = t[i * nwindow], t[(i + 1) * nwindow]  # t[nwindow]
        xw = x[i * nwindow:(i + 1) * nwindow]
        xmed = np.median(xw)
        xad = np.abs(xw - xmed).max()
        xmin = xmed - xad  # xmax = xmed+xad

        rect = Rectangle((t0, xmin), tnw - t0, 2 * xad, fc='g', alpha=.5)
        ax.add_artist(rect)

    # clp = sigma_clip( lcr, 3 )
    # ax.plot( t[clp.mask], lcr[clp.mask], 'ko', mfc='None', mec='k', mew=1.75, ms=10 )
    # m, ptp = np.mean(med), np.ptp(med)
    # ax.set_ylim( m-3*ptp, m+3*ptp )

    # white_frac = 0.025
    # xl, xu, xd = t.min(), t.max(), t.ptp()
    # ax.set_xlim( xl-white_frac*xd, xu+white_frac*xd )

    # ax.set_title( self.name )
    # ax.invert_yaxis()
    ax.grid()
    ax.legend(loc='best')<|MERGE_RESOLUTION|>--- conflicted
+++ resolved
@@ -9,11 +9,7 @@
 from astropy.stats import sigma_clipped_stats
 from loguru import logger
 
-<<<<<<< HEAD
-# relative
-=======
 # local
->>>>>>> ce7c1e5c
 from recipes.array import fold
 
 # relative
