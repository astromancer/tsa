--- conflicted
+++ resolved
@@ -52,16 +52,12 @@
 class TimeFrequencyMapBase:
     """Base class for Time Frequency plots"""
 
-<<<<<<< HEAD
     ts_props = dict(color='g', marker='.', ms=1.5)
     pg_props = dict(color='g')
     cb_props = {}
 
     def __init__(self, spectrogram, ts=True, pg=True, info=True, cmap=None,
                  **kws):
-=======
-    def __init__(self, t, signal, *args, **kws):
->>>>>>> f2f87071
         """ """
         assert isinstance(spectrogram, Spectrogram)
         self.spec = spectrogram
@@ -75,21 +71,12 @@
         # cmap = plt.get_cmap(cmap)
         self.spec_quant = np.array(kws.pop('spec_quant', (0.25, 0.50, 0.75)))
 
-<<<<<<< HEAD
         self.figure, axes = self.setup_figure(bool(ts), bool(pg), bool(info))
         self.axes = AxesContainer(axes)
         # self.infoText = self.info_text()
 
         art = self.plot(spectrogram, cmap, ts_props, pg_props)
         self.art = ArtistContainer(art)
-=======
-        # Compute spectral estimates
-        Spectrogram.__init__(self, t, signal, *args, **kws)
-        
-        self.figure, axes = self.setup_figure(show_lc, show_spec, show_info)
-        self.ax_map, self.ax_lc, self.ax_spec, self.ax_cb = axes
-        self.plot(axes, t, signal, cmap, lc_props, spec_props)
->>>>>>> f2f87071
 
         self.background = None
         self._need_save = False
@@ -200,13 +187,8 @@
                                 direction='inout', pad=0)
             # axes.ts.tick_params(axis='y', which='both', top=True)
 
-<<<<<<< HEAD
-            axes.ts.set_ylabel('Flux (counts/s)')
+            axes.ts.set_ylabel('Signal')   # TODO: units!!!!
             axes.ts.grid()
-=======
-            ax_lc.set_ylabel('Signal')   # TODO: units!!!!
-            ax_lc.grid()
->>>>>>> f2f87071
 
         # Get label for power values
         cb_lbl = self.spec.get_ylabel()
@@ -238,13 +220,8 @@
             axes.cbar.yaxis.set_label_position('right')
             axes.cbar.set_ylabel(cb_lbl)
 
-<<<<<<< HEAD
-        axes.map.set_xlabel('t (s)')
+        axes.map.set_xlabel('Time (s)')
         axes.map.set_ylabel('Frequency (Hz)')
-=======
-        ax_map.set_xlabel('Time (s)')
-        ax_map.set_ylabel('Frequency (Hz)')
->>>>>>> f2f87071
 
         return fig, axes
 
@@ -307,45 +284,8 @@
             self.axes.ts.set(xlim=t[[0, -1]],
                              ylim=get_percentile_limits(signal, (0, 101)))
 
-<<<<<<< HEAD
         if self.axes.spec:
             self.plot_pgram(pg_props)
-=======
-        # guess reasonable colour limits
-        climp = (0.25, 99.9)  # colour limits as percentile of power value
-        Plim = np.percentile(P[:, valid], climp)
-        # set map colour limits
-        im.set_clim(Plim)
-
-        if ax_spec:
-            # Plot spectrum (median & inter-quartile range)
-            quartiles = np.array(self.spec_quant) * 100  # (25, 50, 75)
-            Pm_lci, Pm, Pm_uci = np.percentile(P, quartiles, 0)
-            self.pwr_p25, self.pwr_p50, self.pwr_p75 = Pm_lci, Pm, Pm_uci
-
-            sm = 0
-            ax_spec.plot(smoother(Pm, sm), frq, **spec_props)
-
-            ax_spec.plot(smoother(Pm_lci, sm), frq, ':',
-                         smoother(Pm_uci, sm), frq, ':',
-                         **spec_props)
-            # HACK
-            # ax_spec.plot(smoother(self.pwr_p75, 5), frq, '-', **spec_props)
-
-            ax_spec.set_xlim(Plim)
-            ax_spec.set_ylim(frq[0], frq[-1])
-            self._parasite.set_ylim(frq[0], frq[-1])  # FIXME
-
-            # ax_spec.set_xscale('log')
-
-            # hatch anything below self.fRayleigh
-            rinv = Rectangle((0, 0), 1, self.fRayleigh,
-                             facecolor='none', edgecolor='r',
-                             linewidth=1, hatch='\\',
-                             transform=btf(ax_spec.transAxes,
-                                           ax_spec.transData))
-            ax_spec.add_patch(rinv)
->>>>>>> f2f87071
 
             # show colourbar
             tmp = self.axes.cbar.get_xlabel()
@@ -359,21 +299,12 @@
 
         else:
             # TODO: 'setup alt cbar'
-<<<<<<< HEAD
             tmp = self.axes.cbar.get_ylabel()
             art.cbar = self.figure.colorbar(image, cax=self.axes.cbar,
                                             **self.cb_props)
             # ticks=self.axes.spec.get_xticks(),
             # set the labels (which the previous line killed)
             self.axes.cbar.set_ylabel(tmp)
-=======
-            tmp = ax_cb.get_ylabel()
-            self.colour_bar = self.figure.colorbar(im, cax=ax_cb,
-                                                   **self.cb_props)
-            # ticks=ax_spec.get_xticks(),
-            ax_cb.set_ylabel(tmp)  
-            # set the labels (which the previous line killed)
->>>>>>> f2f87071
 
         # TODO: MOVE TO SUBCLASS ?
         self.axes.map.callbacks.connect('xlim_changed', self.save_background)
@@ -481,7 +412,6 @@
     _ispec_prop = dict(alpha=0.65,
                        lw=1.5)
 
-<<<<<<< HEAD
     def __init__(self, spec, **kws):
         """ """
         # smoothing for displayed segment spectrum
@@ -489,14 +419,6 @@
 
         TimeFrequencyMapBase.__init__(self, spec, **kws)
 
-=======
-    def __init__(self, t, signal, *args, **kws):
-        """ """
-         # smoothing for displayed segment spectrum
-        self.smoothing = kws.pop('smoothing', 0) 
-        
-        TimeFrequencyMapBase.__init__(self, t, signal, *args, **kws)
->>>>>>> f2f87071
         # scale segment spectrum to sum of median (for display)
         # self.scaling = 1. / self.pwr_p50.sum()
 
