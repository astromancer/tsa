# pylint: disable=missing-module-docstring
# pylint: disable=missing-function-docstring
# pylint: disable=missing-class-docstring
# pylint: disable=redefined-outer-name
# pylint: disable=invalid-name
# pylint: disable=unused-import


# std
import re
import itertools as itt
from pathlib import Path

# third-party
import pytest
import numpy as np
import matplotlib.pyplot as plt


from tsa.ts import TimeSeries
from tsa.spectral import Periodogram
from tsa.ts.generate import Harmonic

# ---------------------------------------------------------------------------- #
# project folder
SRC = Path(__file__).parent.parent

RGX_EXAMPLE = re.compile(r'(?s)\n\s*```python\s+(.+?)```')

<<<<<<< HEAD
HERE = Path()
README = HERE.parent / 'README.md'


def get_readme_examples(filename=README):
=======
# ---------------------------------------------------------------------------- #

def get_readme_examples(filename=SRC / 'README.md'):
>>>>>>> ce7c1e5c
    # sourcery skip: hoist-statement-from-loop
    readme = Path(filename).read_text()
    for match in RGX_EXAMPLE.finditer(readme):
        yield match[1]


class get_name:
    count = itt.count()

    def __call__(self, val):
        return next(self.count)

# def get_figure(namespace):
#     for obj in reversed(namespace.values()):
#         if isinstance(obj, (TimeSeries, Periodogram)):
#             return obj.fig


@pytest.fixture(params=itt.islice(get_readme_examples(), 3),
                ids=get_name())
def readme_code(request):
    return request.param


@pytest.mark.mpl_image_compare(baseline_dir='images', style='default')
def test_readme_example(readme_code):
    locals_ = {}
    code = (readme_code + '\n'
            'fig = plt.gcf()')
    exec(code, None, locals_)
    globals().update(locals_)
    return locals_['fig']<|MERGE_RESOLUTION|>--- conflicted
+++ resolved
@@ -27,17 +27,11 @@
 
 RGX_EXAMPLE = re.compile(r'(?s)\n\s*```python\s+(.+?)```')
 
-<<<<<<< HEAD
 HERE = Path()
 README = HERE.parent / 'README.md'
 
 
 def get_readme_examples(filename=README):
-=======
-# ---------------------------------------------------------------------------- #
-
-def get_readme_examples(filename=SRC / 'README.md'):
->>>>>>> ce7c1e5c
     # sourcery skip: hoist-statement-from-loop
     readme = Path(filename).read_text()
     for match in RGX_EXAMPLE.finditer(readme):
