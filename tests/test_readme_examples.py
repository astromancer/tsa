--- conflicted
+++ resolved
@@ -11,10 +11,6 @@
 import itertools as itt
 from pathlib import Path
 
-<<<<<<< HEAD
-=======
-
->>>>>>> 71d24b8b
 # third-party
 import pytest
 import numpy as np
@@ -32,16 +28,8 @@
 
 RGX_EXAMPLE = re.compile(r'(?s)\n\s*```python\s+(.+?)```')
 
-HERE = Path()
-README = HERE.parent / 'README.md'
-
-
-<<<<<<< HEAD
-def get_readme_examples(filename=README):
-=======
 
 def get_readme_examples(filename=SRC / 'README.md'):
->>>>>>> 71d24b8b
     # sourcery skip: hoist-statement-from-loop
     readme = Path(filename).read_text()
     for match in RGX_EXAMPLE.finditer(readme):
