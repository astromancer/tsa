
# third-party libs
import pytest
import numpy as np

# local libs
<<<<<<< HEAD
from tsa.spectral import Periodogram, TimeFrequencyRepresentation as TFR
=======
from tsa.spectral import Periodogram
>>>>>>> 85410ab4


np.random.seed(123)


def check_parceval(signal, periodogram):
    # Parceval's theorem
    tp_signal = np.square(signal).sum()
    tp_fft = periodogram.sum() / len(signal)
    return np.allclose(tp_signal, tp_fft)


def check_DC(signal, periodogram):
    # DC component is squared signal sum
    ss = signal.sum()
    return (ss * ss) == periodogram[0]


def check_var_rms(signal, periodogram):
    """
    Variance of a real time series is equal the rms of the non-DC power
    spectrum
    """
    n = len(signal)
    rms_pwr = periodogram[1:].sum() / n ** 2
    var = np.var(signal)
    return np.allclose(var, rms_pwr)


def random_signal(n, mean):
    return np.random.randn(n) + mean


@pytest.mark.parametrize(
    'signal',
    [random_signal(2**10, 1e4),
     random_signal(2**10 - 1, 1e4)]
)
def test_periodogram(signal):
    # check parceval for even and odd signals
    frq, pwr = Periodogram(signal)
    check_parceval(signal, pwr)
    check_DC(signal, pwr)
    check_var_rms(signal, pwr)


# def test_tfr():
#     # generate data
#     n = int(1e4)        # number of points
#     A = 5               # amplitude
#     ω = 25              # angular frequency
#     t = np.linspace(0, 2 * np.pi, n)
#     signal = A * np.sin(ω * t)
#     noise = np.random.randn(n)
#     y = signal + noise
#     spec = Spectrogram(t, y, 128)
#     tfr = TFR(spec)<|MERGE_RESOLUTION|>--- conflicted
+++ resolved
@@ -4,11 +4,7 @@
 import numpy as np
 
 # local libs
-<<<<<<< HEAD
-from tsa.spectral import Periodogram, TimeFrequencyRepresentation as TFR
-=======
 from tsa.spectral import Periodogram
->>>>>>> 85410ab4
 
 
 np.random.seed(123)
